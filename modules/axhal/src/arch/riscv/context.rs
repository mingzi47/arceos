use core::arch::naked_asm;
use memory_addr::VirtAddr;
#[cfg(feature = "fp_simd")]
use riscv::register::sstatus::FS;

/// General registers of RISC-V.
#[allow(missing_docs)]
#[repr(C)]
#[derive(Debug, Default, Clone, Copy)]
pub struct GeneralRegisters {
    pub ra: usize,
    pub sp: usize,
    pub gp: usize, // only valid for user traps
    pub tp: usize, // only valid for user traps
    pub t0: usize,
    pub t1: usize,
    pub t2: usize,
    pub s0: usize,
    pub s1: usize,
    pub a0: usize,
    pub a1: usize,
    pub a2: usize,
    pub a3: usize,
    pub a4: usize,
    pub a5: usize,
    pub a6: usize,
    pub a7: usize,
    pub s2: usize,
    pub s3: usize,
    pub s4: usize,
    pub s5: usize,
    pub s6: usize,
    pub s7: usize,
    pub s8: usize,
    pub s9: usize,
    pub s10: usize,
    pub s11: usize,
    pub t3: usize,
    pub t4: usize,
    pub t5: usize,
    pub t6: usize,
}

/// Floating-point registers of RISC-V.
#[cfg(feature = "fp_simd")]
#[repr(C)]
#[derive(Debug, Clone, Copy)]
pub struct FpStatus {
    /// the state of the RISC-V Floating-Point Unit (FPU)
    pub fp: [u64; 32],
    pub fcsr: usize,
    pub fs: FS,
}

#[cfg(feature = "fp_simd")]
impl Default for FpStatus {
    fn default() -> Self {
        Self {
            fs: FS::Initial,
            fp: [0; 32],
            fcsr: 0,
        }
    }
}

/// Saved registers when a trap (interrupt or exception) occurs.
#[repr(C)]
#[derive(Debug, Default, Clone, Copy)]
pub struct TrapFrame {
    /// All general registers.
    pub regs: GeneralRegisters,
    /// Supervisor Exception Program Counter.
    pub sepc: usize,
    /// Supervisor Status Register.
    pub sstatus: usize,
}

impl TrapFrame {
    /// Gets the 0th syscall argument.
    pub const fn arg0(&self) -> usize {
        self.regs.a0
    }

    /// Sets the 0th syscall argument.
    pub const fn set_arg0(&mut self, a0: usize) {
        self.regs.a0 = a0;
    }

    /// Gets the 1st syscall argument.
    pub const fn arg1(&self) -> usize {
        self.regs.a1
    }

    /// Sets the 1th syscall argument.
    pub const fn set_arg1(&mut self, a1: usize) {
        self.regs.a1 = a1;
    }

    /// Gets the 2nd syscall argument.
    pub const fn arg2(&self) -> usize {
        self.regs.a2
    }

    /// Sets the 2nd syscall argument.
    pub const fn set_arg2(&mut self, a2: usize) {
        self.regs.a2 = a2;
    }

    /// Gets the 3rd syscall argument.
    pub const fn arg3(&self) -> usize {
        self.regs.a3
    }

    /// Sets the 3rd syscall argument.
    pub const fn set_arg3(&mut self, a3: usize) {
        self.regs.a3 = a3;
    }

    /// Gets the 4th syscall argument.
    pub const fn arg4(&self) -> usize {
        self.regs.a4
    }

    /// Sets the 4th syscall argument.
    pub const fn set_arg4(&mut self, a4: usize) {
        self.regs.a4 = a4;
    }

    /// Gets the 5th syscall argument.
    pub const fn arg5(&self) -> usize {
        self.regs.a5
    }

    /// Sets the 5th syscall argument.
    pub const fn set_arg5(&mut self, a5: usize) {
        self.regs.a5 = a5;
    }

    /// Gets the instruction pointer.
    pub const fn ip(&self) -> usize {
        self.sepc
    }

    /// Sets the instruction pointer.
    pub const fn set_ip(&mut self, pc: usize) {
        self.sepc = pc;
    }

    /// Gets the stack pointer.
    pub const fn sp(&self) -> usize {
        self.regs.sp
    }

    /// Sets the stack pointer.
    pub const fn set_sp(&mut self, sp: usize) {
        self.regs.sp = sp;
    }

    /// Gets the return value register.
    pub const fn retval(&self) -> usize {
        self.regs.a0
    }

    /// Sets the return value register.
    pub const fn set_retval(&mut self, a0: usize) {
        self.regs.a0 = a0;
    }

    /// Sets the return address.
    pub const fn set_ra(&mut self, ra: usize) {
        self.regs.ra = ra;
    }

    /// Gets the TLS area.
    pub const fn tls(&self) -> usize {
        self.regs.tp
    }

    /// Sets the TLS area.
    pub const fn set_tls(&mut self, tls_area: usize) {
        self.regs.tp = tls_area;
    }
}

/// Context to enter user space.
#[cfg(feature = "uspace")]
pub struct UspaceContext(TrapFrame);

#[cfg(feature = "uspace")]
impl UspaceContext {
    /// Creates an empty context with all registers set to zero.
    pub const fn empty() -> Self {
        unsafe { core::mem::MaybeUninit::zeroed().assume_init() }
    }

    /// Creates a new context with the given entry point, user stack pointer,
    /// and the argument.
    pub fn new(entry: usize, ustack_top: VirtAddr, arg0: usize) -> Self {
        const BIT_SPIE: usize = 5;
        const BIT_SUM: usize = 18;

        let mut sstatus: usize = 0;
        sstatus |= 1 << BIT_SPIE;
        sstatus |= 1 << BIT_SUM;
        #[cfg(feature = "fp_simd")]
        {
            // set the initial state of the FPU
            const BIT_FS: usize = 13;
            sstatus |= (FS::Initial as usize) << BIT_FS;
        }

        Self(TrapFrame {
            regs: GeneralRegisters {
                a0: arg0,
                sp: ustack_top.as_usize(),
                ..Default::default()
            },
            sepc: entry,
            sstatus,
        })
    }

    /// Creates a new context from the given [`TrapFrame`].
    pub const fn from(trap_frame: &TrapFrame) -> Self {
        Self(*trap_frame)
    }

    /// Enters user space.
    ///
    /// It restores the user registers and jumps to the user entry point
    /// (saved in `sepc`).
    /// When an exception or syscall occurs, the kernel stack pointer is
    /// switched to `kstack_top`.
    ///
    /// # Safety
    ///
    /// This function is unsafe because it changes processor mode and the stack.
    #[unsafe(no_mangle)]
    pub unsafe fn enter_uspace(&self, kstack_top: VirtAddr) -> ! {
        use riscv::register::{sepc, sscratch};

        super::disable_irqs();
        sscratch::write(kstack_top.as_usize());
        sepc::write(self.0.sepc);
        // Address of the top of the kernel stack after saving the trap frame.
        let kernel_trap_addr = kstack_top.as_usize() - core::mem::size_of::<TrapFrame>();
        unsafe {
            core::arch::asm!(
                include_asm_macros!(),
                "
                mv      sp, {tf}

                STR     gp, {kernel_trap_addr}, 2
                LDR     gp, sp, 2

                STR     tp, {kernel_trap_addr}, 3
                LDR     tp, sp, 3

                LDR     t0, sp, 32
                csrw    sstatus, t0
                POP_GENERAL_REGS
                LDR     sp, sp, 1
                sret",
                tf = in(reg) &(self.0),
                kernel_trap_addr = in(reg) kernel_trap_addr,
                options(noreturn),
            )
        }
    }
}

#[cfg(feature = "uspace")]
impl core::ops::Deref for UspaceContext {
    type Target = TrapFrame;

    fn deref(&self) -> &Self::Target {
        &self.0
    }
}

#[cfg(feature = "uspace")]
impl core::ops::DerefMut for UspaceContext {
    fn deref_mut(&mut self) -> &mut Self::Target {
        &mut self.0
    }
}

/// Saved hardware states of a task.
///
/// The context usually includes:
///
/// - Callee-saved registers
/// - Stack pointer register
/// - Thread pointer register (for kernel-space thread-local storage)
/// - FP/SIMD registers
///
/// On context switch, current task saves its context from CPU to memory,
/// and the next task restores its context from memory to CPU.
#[allow(missing_docs)]
#[repr(C)]
#[derive(Debug, Default)]
pub struct TaskContext {
    pub ra: usize, // return address (x1)
    pub sp: usize, // stack pointer (x2)

    pub s0: usize, // x8-x9
    pub s1: usize,

    pub s2: usize, // x18-x27
    pub s3: usize,
    pub s4: usize,
    pub s5: usize,
    pub s6: usize,
    pub s7: usize,
    pub s8: usize,
    pub s9: usize,
    pub s10: usize,
    pub s11: usize,

    /// Thread pointer
    pub tp: usize,
    /// The `satp` register value, i.e., the page table root.
    #[cfg(feature = "uspace")]
    pub satp: memory_addr::PhysAddr,
    #[cfg(feature = "fp_simd")]
    pub fp_status: FpStatus,
}

impl TaskContext {
    /// Creates a dummy context for a new task.
    ///
    /// Note the context is not initialized, it will be filled by [`switch_to`]
    /// (for initial tasks) and [`init`] (for regular tasks) methods.
    ///
    /// [`init`]: TaskContext::init
    /// [`switch_to`]: TaskContext::switch_to
    pub fn new() -> Self {
        Self {
            #[cfg(feature = "uspace")]
            satp: crate::paging::kernel_page_table_root(),
            #[cfg(feature = "fp_simd")]
            fp_status: FpStatus {
                fs: FS::Initial,
                ..Default::default()
            },
            ..Default::default()
        }
    }

    /// Initializes the context for a new task, with the given entry point and
    /// kernel stack.
    pub fn init(&mut self, entry: usize, kstack_top: VirtAddr, tls_area: VirtAddr) {
        self.sp = kstack_top.as_usize();
        self.ra = entry;
        self.tp = tls_area.as_usize();
    }

    /// Changes the page table root (`satp` register for riscv64).
    ///
    /// If not set, the kernel page table root is used (obtained by
    /// [`axhal::paging::kernel_page_table_root`][1]).
    ///
    /// [1]: crate::paging::kernel_page_table_root
    #[cfg(feature = "uspace")]
    pub fn set_page_table_root(&mut self, satp: memory_addr::PhysAddr) {
        self.satp = satp;
    }

    /// Switches to another task.
    ///
    /// It first saves the current task's context from CPU to this place, and then
    /// restores the next task's context from `next_ctx` to CPU.
    pub fn switch_to(&mut self, next_ctx: &Self) {
        #[cfg(feature = "tls")]
        {
            self.tp = super::read_thread_pointer();
            unsafe { super::write_thread_pointer(next_ctx.tp) };
        }
        #[cfg(feature = "uspace")]
        unsafe {
            if self.satp != next_ctx.satp {
                super::write_page_table_root(next_ctx.satp);
            }
        }
        #[cfg(feature = "fp_simd")]
        {
            use riscv::register::sstatus;
            use riscv::register::sstatus::FS;
            // get the real FP state of the current task
            let current_fs = sstatus::read().fs();
            // save the current task's FP state
            if current_fs == FS::Dirty {
                // we need to save the current task's FP state
                unsafe {
                    save_fp_registers(&mut self.fp_status.fp);
                }
                // after saving, we set the FP state to clean
                self.fp_status.fs = FS::Clean;
            }
            // restore the next task's FP state
            match next_ctx.fp_status.fs {
                FS::Clean => unsafe {
                    // the next task's FP state is clean, we should restore it
                    restore_fp_registers(&next_ctx.fp_status.fp);
                    // after restoring, we set the FP state
                    sstatus::set_fs(FS::Clean);
                },
                FS::Initial => unsafe {
                    // restore the FP state as constant values(all 0)
                    clear_fp_registers();
                    // we set the FP state to initial
                    sstatus::set_fs(FS::Initial);
                },
                FS::Dirty => {
                    // should not happen, since we set FS to Clean after saving
                    panic!("FP state of the next task should not be dirty");
                }
                _ => {}
            }
        }

        unsafe { context_switch(self, next_ctx) }
    }
}

<<<<<<< HEAD
#[cfg(feature = "fp_simd")]
#[naked]
unsafe extern "C" fn save_fp_registers(_fp_registers: &mut [u64; 32]) {
    naked_asm!(
        include_fp_asm_macros!(),
        "
        PUSH_FLOAT_REGS a0
        frcsr t0
        STR t0, a0, 32
        ret
        "
    )
}

#[cfg(feature = "fp_simd")]
#[naked]
unsafe extern "C" fn restore_fp_registers(_fp_registers: &[u64; 32]) {
    naked_asm!(
        include_fp_asm_macros!(),
        "
        POP_FLOAT_REGS a0
        LDR t0, a0, 32
        fscsr x0, t0
        ret
        "
    )
}

#[cfg(feature = "fp_simd")]
#[naked]
unsafe extern "C" fn clear_fp_registers() {
    naked_asm!(
        include_fp_asm_macros!(),
        "
        CLEAR_FLOAT_REGS
        ret
        "
    )
}

#[naked]
=======
#[unsafe(naked)]
>>>>>>> 552c435d
unsafe extern "C" fn context_switch(_current_task: &mut TaskContext, _next_task: &TaskContext) {
    naked_asm!(
        include_asm_macros!(),
        "
        // save old context (callee-saved registers)
        STR     ra, a0, 0
        STR     sp, a0, 1
        STR     s0, a0, 2
        STR     s1, a0, 3
        STR     s2, a0, 4
        STR     s3, a0, 5
        STR     s4, a0, 6
        STR     s5, a0, 7
        STR     s6, a0, 8
        STR     s7, a0, 9
        STR     s8, a0, 10
        STR     s9, a0, 11
        STR     s10, a0, 12
        STR     s11, a0, 13

        // restore new context
        LDR     s11, a1, 13
        LDR     s10, a1, 12
        LDR     s9, a1, 11
        LDR     s8, a1, 10
        LDR     s7, a1, 9
        LDR     s6, a1, 8
        LDR     s5, a1, 7
        LDR     s4, a1, 6
        LDR     s3, a1, 5
        LDR     s2, a1, 4
        LDR     s1, a1, 3
        LDR     s0, a1, 2
        LDR     sp, a1, 1
        LDR     ra, a1, 0

        ret",
    )
}<|MERGE_RESOLUTION|>--- conflicted
+++ resolved
@@ -423,9 +423,8 @@
     }
 }
 
-<<<<<<< HEAD
 #[cfg(feature = "fp_simd")]
-#[naked]
+#[unsafe(naked)]
 unsafe extern "C" fn save_fp_registers(_fp_registers: &mut [u64; 32]) {
     naked_asm!(
         include_fp_asm_macros!(),
@@ -439,7 +438,7 @@
 }
 
 #[cfg(feature = "fp_simd")]
-#[naked]
+#[unsafe(naked)]
 unsafe extern "C" fn restore_fp_registers(_fp_registers: &[u64; 32]) {
     naked_asm!(
         include_fp_asm_macros!(),
@@ -453,7 +452,7 @@
 }
 
 #[cfg(feature = "fp_simd")]
-#[naked]
+#[unsafe(naked)]
 unsafe extern "C" fn clear_fp_registers() {
     naked_asm!(
         include_fp_asm_macros!(),
@@ -464,10 +463,7 @@
     )
 }
 
-#[naked]
-=======
 #[unsafe(naked)]
->>>>>>> 552c435d
 unsafe extern "C" fn context_switch(_current_task: &mut TaskContext, _next_task: &TaskContext) {
     naked_asm!(
         include_asm_macros!(),
