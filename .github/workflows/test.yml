--- conflicted
+++ resolved
@@ -3,13 +3,8 @@
 on: [push, pull_request]
 
 env:
-<<<<<<< HEAD
-  qemu-version: 9.2.1
-  rust-toolchain: nightly-2025-01-18
-=======
   qemu-version: 9.2.4
   rust-toolchain: nightly-2025-05-20
->>>>>>> 552c435d
   arceos-apps: 'c8d8fe4'
 
 jobs:
